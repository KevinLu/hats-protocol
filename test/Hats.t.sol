// SPDX-License-Identifier: UNLICENSED
pragma solidity ^0.8.13;

import "forge-std/Test.sol";
import "../src/Hats.sol";
import "./HatsTestSetup.t.sol";
import { LongStrings } from "./LongStrings.sol";

contract DeployTest is TestSetup {
    function testDeployWithParams() public {
        assertEq(hats.name(), name);
    }
}

contract CreateTopHatTest is TestSetup {
    function setUp() public override {
        setUpVariables();

        // instantiate Hats contract
        hats = new Hats(name, _baseImageURI);
    }

    function testTopHatCreated() public {
        string memory details = "tophat";
        vm.expectEmit(false, false, false, true);
        emit HatCreated(2 ** 224, details, 1, address(0), address(0), false, topHatImageURI);

        topHatId = hats.mintTopHat(topHatWearer, details, topHatImageURI);

        assertTrue(hats.isTopHat(topHatId));
        assertEq(2 ** 224, topHatId);
    }

    function testTopHatMinted() public {
        vm.expectEmit(true, true, true, true);

        emit TransferSingle(address(this), address(0), topHatWearer, 2 ** 224, 1);

        topHatId = hats.mintTopHat(topHatWearer, "tophat", topHatImageURI);

        assertTrue(hats.isWearerOfHat(topHatWearer, topHatId));
        assertFalse(hats.isWearerOfHat(nonWearer, topHatId));
    }

    function testTransferTopHat() public {
        topHatId = hats.mintTopHat(topHatWearer, "tophat", topHatImageURI);

        emit log_uint(topHatId);
        emit log_address(nonWearer);

        vm.prank(address(topHatWearer));
        hats.transferHat(topHatId, topHatWearer, nonWearer);
    }
}

contract CreateHatsTest is TestSetup {
    function testImmutableHatCreated() public {
        // get prelim values
        (,,,,,, uint16 lastHatId,,) = hats.viewHat(topHatId);

        vm.expectEmit(false, false, false, true);
        emit HatCreated(hats.getNextId(topHatId), _details, _maxSupply, _eligibility, _toggle, false, secondHatImageURI);

        // topHatId = hats.mintTopHat(topHatWearer, topHatImageURI);
        vm.prank(address(topHatWearer));

        secondHatId = hats.createHat(topHatId, _details, _maxSupply, _eligibility, _toggle, false, secondHatImageURI);

        // assert admin's lastHatId is incremented
        (,,,,,, uint16 lastHatIdPost,,) = hats.viewHat(topHatId);
        (,,,,,,, mutable_,) = hats.viewHat(secondHatId);
        assertEq(lastHatId + 1, lastHatIdPost);
        assertFalse(mutable_);
    }

    function testMutableHatCreated() public {
        vm.expectEmit(false, false, false, true);
        emit HatCreated(hats.getNextId(topHatId), _details, _maxSupply, _eligibility, _toggle, true, secondHatImageURI);

        console2.log("secondHat");

        vm.prank(address(topHatWearer));
        secondHatId = hats.createHat(topHatId, _details, _maxSupply, _eligibility, _toggle, true, secondHatImageURI);

        (,,,,,,, mutable_,) = hats.viewHat(secondHatId);
        assertTrue(mutable_);
    }

    function testHatsBranchCreated() public {
        // mint TopHat
        // topHatId = hats.mintTopHat(topHatWearer, topHatImageURI);

        (uint256[] memory ids,) = createHatsBranch(3, topHatId, topHatWearer, false);
        assertEq(hats.getHatLevel(ids[2]), 3);
        assertEq(hats.getAdminAtLevel(ids[0], 0), topHatId);
        assertEq(hats.getAdminAtLevel(ids[1], 1), ids[0]);
        assertEq(hats.getAdminAtLevel(ids[2], 2), ids[1]);
    }

    function testCannotCreateHatWithZeroAddressEligibility() public {
        vm.expectRevert(HatsErrors.ZeroAddress.selector);
        vm.prank(topHatWearer);
        thirdHatId = hats.createHat(topHatId, _details, _maxSupply, address(0), _toggle, true, thirdHatImageURI);
    }

    function testCannotCreateHatWithZeroAddressToggle() public {
        vm.expectRevert(HatsErrors.ZeroAddress.selector);
        vm.prank(topHatWearer);
        thirdHatId = hats.createHat(topHatId, _details, _maxSupply, _eligibility, address(0), true, thirdHatImageURI);
    }

    function testCannotCreateHatWithInvalidAdmin() public {
        uint256 invalidAdmin = 0x0000000100000001000000000000000000000000000000000000000000000000;
        vm.prank(topHatWearer);
        vm.expectRevert(HatsErrors.InvalidHatId.selector);
        hats.createHat(invalidAdmin, _details, _maxSupply, _eligibility, _toggle, true, "invalid admin id");
    }
}

contract BatchCreateHats is TestSetupBatch {
    function testBatchCreateTwoHats() public {
        testBatchCreateHatsSameAdmin(2);
    }

    function testBatchCreateOneHat() public {
        testBatchCreateHatsSameAdmin(1);
    }

    function testBatchCreateHatsSameAdmin(uint256 count) public {
        // this is inefficient, but bound() is not working correctly
        vm.assume(count >= 1);
        vm.assume(count < 256);

        adminsBatch = new uint256[](count);
        detailsBatch = new string[](count);
        maxSuppliesBatch = new uint32[](count);
        eligibilityModulesBatch = new address[](count);
        toggleModulesBatch = new address[](count);
        mutablesBatch = new bool[](count);
        imageURIsBatch = new string[](count);

        vm.prank(topHatWearer);

        // populate the creating arrays
        for (uint256 i = 0; i < count; ++i) {
            adminsBatch[i] = topHatId;
            detailsBatch[i] = "deets";
            maxSuppliesBatch[i] = 10;
            eligibilityModulesBatch[i] = _eligibility;
            toggleModulesBatch[i] = _toggle;
            mutablesBatch[i] = false;
            imageURIsBatch[i] = "";
        }

        hats.batchCreateHats(
            adminsBatch,
            detailsBatch,
            maxSuppliesBatch,
            eligibilityModulesBatch,
            toggleModulesBatch,
            mutablesBatch,
            imageURIsBatch
        );

        (,,,,,, uint16 lastHatId,,) = hats.viewHat(topHatId);

        assertEq(lastHatId, count);

        (,,,, address t,,,,) = hats.viewHat(hats.buildHatId(topHatId, uint16(count)));
        assertEq(t, _toggle);
    }

    function testBatchCreateHatsSkinnyFullBranch() public {
        uint256 count = 14;

        adminsBatch = new uint256[](count);
        detailsBatch = new string[](count);
        maxSuppliesBatch = new uint32[](count);
        eligibilityModulesBatch = new address[](count);
        toggleModulesBatch = new address[](count);
        mutablesBatch = new bool[](count);
        imageURIsBatch = new string[](count);

        uint256 adminId = topHatId;

        // populate the creating arrays
        for (uint256 i = 0; i < count; ++i) {
            uint32 level = uint32(i) + 1;

            adminsBatch[i] = adminId;
            detailsBatch[i] = string.concat("level ", vm.toString(level));
            maxSuppliesBatch[i] = level;
            eligibilityModulesBatch[i] = _eligibility;
            toggleModulesBatch[i] = _toggle;
            mutablesBatch[i] = false;
            imageURIsBatch[i] = vm.toString(level);

            adminId = hats.buildHatId(adminId, 1);
        }

        vm.prank(topHatWearer);

        hats.batchCreateHats(
            adminsBatch,
            detailsBatch,
            maxSuppliesBatch,
            eligibilityModulesBatch,
            toggleModulesBatch,
            mutablesBatch,
            imageURIsBatch
        );

        assertEq(
            hats.getHatLevel( // should be adminId
            hats.buildHatId(hats.getAdminAtLevel(adminId, uint8(count - 1)), 1)),
            count
        );
    }

    function testBatchCreateHatsErrorArrayLength(uint256 count, uint256 offset, uint256 array) public {
        count = bound(count, 1, 254);
        // count = 2;
        offset = bound(offset, 1, 255 - count);
        // offset = 1;
        array = bound(array, 1, 7);

        uint256 extra = count + offset;
        // initiate the creation arrays
        if (array == 1) {
            adminsBatch = new uint256[](extra);
            detailsBatch = new string[](count);
            maxSuppliesBatch = new uint32[](count);
            eligibilityModulesBatch = new address[](count);
            toggleModulesBatch = new address[](count);
            mutablesBatch = new bool[](count);
            imageURIsBatch = new string[](count);
        } else if (array == 2) {
            adminsBatch = new uint256[](count);
            detailsBatch = new string[](extra);
            maxSuppliesBatch = new uint32[](count);
            eligibilityModulesBatch = new address[](count);
            toggleModulesBatch = new address[](count);
            mutablesBatch = new bool[](count);
            imageURIsBatch = new string[](count);
        } else if (array == 3) {
            adminsBatch = new uint256[](count);
            detailsBatch = new string[](count);
            maxSuppliesBatch = new uint32[](extra);
            eligibilityModulesBatch = new address[](count);
            toggleModulesBatch = new address[](count);
            mutablesBatch = new bool[](count);
            imageURIsBatch = new string[](count);
        } else if (array == 4) {
            adminsBatch = new uint256[](count);
            detailsBatch = new string[](count);
            maxSuppliesBatch = new uint32[](count);
            eligibilityModulesBatch = new address[](extra);
            toggleModulesBatch = new address[](count);
            mutablesBatch = new bool[](count);
            imageURIsBatch = new string[](count);
        } else if (array == 5) {
            adminsBatch = new uint256[](count);
            detailsBatch = new string[](count);
            maxSuppliesBatch = new uint32[](count);
            eligibilityModulesBatch = new address[](count);
            toggleModulesBatch = new address[](extra);
            mutablesBatch = new bool[](count);
            imageURIsBatch = new string[](count);
        } else if (array == 6) {
            adminsBatch = new uint256[](count);
            detailsBatch = new string[](count);
            maxSuppliesBatch = new uint32[](count);
            eligibilityModulesBatch = new address[](count);
            toggleModulesBatch = new address[](count);
            mutablesBatch = new bool[](extra);
            imageURIsBatch = new string[](count);
        } else if (array == 7) {
            adminsBatch = new uint256[](count);
            detailsBatch = new string[](count);
            maxSuppliesBatch = new uint32[](count);
            eligibilityModulesBatch = new address[](count);
            toggleModulesBatch = new address[](count);
            mutablesBatch = new bool[](count);
            imageURIsBatch = new string[](extra);
        }

        vm.prank(topHatWearer);

        // populate the creation arrays
        for (uint32 i = 0; i < count; ++i) {
            adminsBatch[i] = topHatId;
            detailsBatch[i] = vm.toString(i);
            maxSuppliesBatch[i] = i;
            eligibilityModulesBatch[i] = _eligibility;
            toggleModulesBatch[i] = _toggle;
            mutablesBatch[i] = false;
            imageURIsBatch[i] = vm.toString(i);
        }

        // add `offset` number of hats to the batch, but only with one array filled out
        for (uint32 j = 0; j < offset; ++j) {
            if (array == 1) adminsBatch[j] = topHatId;
            if (array == 2) detailsBatch[j] = vm.toString(j);
            if (array == 3) maxSuppliesBatch[j] = j;
            if (array == 4) eligibilityModulesBatch[j] = _eligibility;
            if (array == 5) toggleModulesBatch[j] = _toggle;
            if (array == 6) mutablesBatch[j] = false;
            if (array == 7) imageURIsBatch[j] = vm.toString(j);
        }

        // adminsBatch[count] = topHatId;

        vm.expectRevert(abi.encodeWithSelector(HatsErrors.BatchArrayLengthMismatch.selector));

        hats.batchCreateHats(
            adminsBatch,
            detailsBatch,
            maxSuppliesBatch,
            eligibilityModulesBatch,
            toggleModulesBatch,
            mutablesBatch,
            imageURIsBatch
        );
    }

    function testCreatingSkippedHatDoesNotOverwriteChildHat() public {
        uint32 testMax = 99;
        // first, skip a level to create a hat
        uint256 level1Hat = 0x000000010001 << (224 - 16);
        vm.startPrank(topHatWearer);
        uint256 level2HatA = hats.createHat(
            level1Hat, "should not be overwritten", testMax, _eligibility, _toggle, false, "amistillhere.com"
        );

        // then, create the hat at the skipped level
        uint256 skippedHat =
            hats.createHat(topHatId, "At first I was skipped, now I'm here", 1, _eligibility, _toggle, false, "gm");
        assertEq(skippedHat, level1Hat);

        // finally, attempt to create a new child of skippedHat
        uint256 level2HatB = hats.createHat(skippedHat, "i should be hat 2", 1, _eligibility, _toggle, false, "");
        assertEq(level2HatB, 0x0000000100010002 << (224 - 32));
        assertFalse(level2HatB == level2HatA);
        (, uint32 max,,,,,,,) = hats.viewHat(level2HatA);
        assertEq(max, testMax);
    }
}

contract ImageURITest is TestSetup2 {
    function testTopHatImageURI() public {
        string memory uri = hats.getImageURIForHat(topHatId);

        // assertEq(string.concat(topHatImageURI, "0"), uri);
        assertEq(uri, topHatImageURI);
    }

    function testHatImageURI() public {
        string memory uri = hats.getImageURIForHat(secondHatId);

        // assertEq(string.concat(secondHatImageURI, "0"), uri);
        assertEq(uri, secondHatImageURI);
    }

    function testEmptyHatImageURI() public {
        // create third Hat
        vm.prank(secondWearer);
        thirdHatId = hats.createHat(
            secondHatId,
            "third hat",
            2, // maxSupply
            _eligibility,
            _toggle,
            false,
            ""
        );

        string memory uri3 = hats.getImageURIForHat(thirdHatId);

        assertEq(uri3, secondHatImageURI);
    }

    function testFallbackToTopHatImageURI() public {
        vm.startPrank(topHatWearer);
        uint256 newHatId = hats.createHat(topHatId, "new hat", 1, _eligibility, _toggle, false, "");

        hats.getImageURIForHat(newHatId);
        assertEq(hats.getImageURIForHat(newHatId), topHatImageURI);
    }

    function testEmptyTopHatImageURI() public {
        uint256 topHat = hats.mintTopHat(topHatWearer, "", "");

        string memory uri = hats.getImageURIForHat(topHat);

        // assertEq(uri, string.concat(_baseImageURI, Strings.toString(topHat)));
        assertEq(uri, _baseImageURI);
    }

    function testEmptyHatBranchImageURI() public {
        uint256 topHat = hats.mintTopHat(topHatWearer, "", "");

        (uint256[] memory ids,) = createHatsBranch(5, topHat, topHatWearer, false);

        string memory uri = hats.getImageURIForHat(ids[4]);

        // assertEq(uri, string.concat(_baseImageURI, Strings.toString(ids[4])));
        assertEq(uri, _baseImageURI);
    }
}

contract MintHatsTest is TestSetup {
    function setUp() public override {
        super.setUp();

        vm.prank(topHatWearer);
        secondHatId = hats.createHat(
            topHatId,
            "second hat",
            2, // maxSupply
            _eligibility,
            _toggle,
            false,
            secondHatImageURI
        );
    }

    function testMintHat() public {
        // get initial values
        uint256 secondWearerBalance = hats.balanceOf(secondWearer, secondHatId);
        uint32 hatSupply = hats.hatSupply(secondHatId);

        // check transfer event will be emitted
        vm.expectEmit(true, true, true, true);

        emit TransferSingle(topHatWearer, address(0), secondWearer, secondHatId, 1);

        // 2-2. mint hat
        vm.prank(address(topHatWearer));
        hats.mintHat(secondHatId, secondWearer);

        // assert balance = 1
        assertEq(hats.balanceOf(secondWearer, secondHatId), ++secondWearerBalance);

        // assert iswearer
        assertTrue(hats.isWearerOfHat(secondWearer, secondHatId));

        // assert hatSupply is incremented
        assertEq(hats.hatSupply(secondHatId), ++hatSupply);
    }

    function testMintAnotherHat() public {
        // store prelim values
        uint256 balance_pre = hats.balanceOf(thirdWearer, secondHatId);
        uint32 supply_pre = hats.hatSupply(secondHatId);
        (,,,,,, uint16 lastHatId_pre,,) = hats.viewHat(topHatId);

        // mint hat
        vm.prank(address(topHatWearer));
        hats.mintHat(secondHatId, secondWearer);

        // mint another of same id to a new wearer
        vm.prank(address(topHatWearer));
        hats.mintHat(secondHatId, thirdWearer);

        // assert balance is incremented by 1
        assertEq(hats.balanceOf(thirdWearer, secondHatId), ++balance_pre);

        // assert isWearer is true
        assertTrue(hats.isWearerOfHat(thirdWearer, secondHatId));

        // assert hatSupply is incremented
        assertEq(hats.hatSupply(secondHatId), supply_pre + 2);

        // assert admin's lastHatId is *not* incremented
        (,,,,,, uint16 lastHatId_post,,) = hats.viewHat(topHatId);
        assertEq(lastHatId_post, lastHatId_pre);
    }

    function testCannotMint2HatsToSameWearer() public {
        // store prelim values
        uint256 balance_pre = hats.balanceOf(thirdWearer, secondHatId);
        uint32 supply_pre = hats.hatSupply(secondHatId);
        (,,,,,, uint16 lastHatId_pre,,) = hats.viewHat(topHatId);

        // mint hat
        vm.prank(address(topHatWearer));
        hats.mintHat(secondHatId, secondWearer);

        // expect error AlreadyWearingHat()
        vm.expectRevert(abi.encodeWithSelector(HatsErrors.AlreadyWearingHat.selector, secondWearer, secondHatId));

        // mint another of same id to the same wearer
        vm.prank(address(topHatWearer));
        hats.mintHat(secondHatId, secondWearer);

        // assert balance is only incremented by 1
        assertEq(hats.balanceOf(secondWearer, secondHatId), balance_pre + 1);

        // assert isWearer is true
        assertTrue(hats.isWearerOfHat(secondWearer, secondHatId));

        // assert hatSupply is incremented only by 1
        assertEq(hats.hatSupply(secondHatId), supply_pre + 1);

        // assert admin's lastHatId is *not* incremented
        (,,,,,, uint16 lastHatId_post,,) = hats.viewHat(topHatId);
        assertEq(lastHatId_post, lastHatId_pre);
    }

    function testMintHatErrorNotAdmin() public {
        // store prelim values
        uint256 balance_pre = hats.balanceOf(secondWearer, secondHatId);
        uint32 supply_pre = hats.hatSupply(secondHatId);

        // expect NotAdmin Error
        vm.expectRevert(abi.encodeWithSelector(HatsErrors.NotAdmin.selector, nonWearer, secondHatId));

        // 2-1. try to mint hat from a non-wearer
        vm.prank(address(nonWearer));
        hats.mintHat(secondHatId, secondWearer);

        // assert hatSupply is not incremented
        assertEq(hats.hatSupply(secondHatId), supply_pre);

        // assert wearer balance is unchanged
        assertEq(hats.balanceOf(secondWearer, secondHatId), balance_pre);
    }

    function testCannotMintMoreThanMaxSupplyErrorAllHatsWorn() public {
        // store prelim values
        uint256 balance1_pre = hats.balanceOf(topHatWearer, secondHatId);
        uint256 balance2_pre = hats.balanceOf(secondWearer, secondHatId);
        uint256 balance3_pre = hats.balanceOf(thirdWearer, secondHatId);
        uint32 supply_pre = hats.hatSupply(secondHatId);

        // mint hat 1
        vm.startPrank(address(topHatWearer));
        hats.mintHat(secondHatId, secondWearer);

        // mint hat 2
        hats.mintHat(secondHatId, topHatWearer);

        // expect error AllHatsWorn()
        vm.expectRevert(abi.encodeWithSelector(HatsErrors.AllHatsWorn.selector, secondHatId));

        // 2-3. fail to mint hat 3
        hats.mintHat(secondHatId, thirdWearer);

        // assert balances are modified correctly
        assertEq(hats.balanceOf(topHatWearer, secondHatId), balance1_pre + 1);
        assertEq(hats.balanceOf(secondWearer, secondHatId), balance2_pre + 1);
        assertEq(hats.balanceOf(thirdWearer, secondHatId), balance3_pre);

        // assert correct Wearers is true
        assertTrue(hats.isWearerOfHat(topHatWearer, secondHatId));
        assertTrue(hats.isWearerOfHat(secondWearer, secondHatId));
        assertFalse(hats.isWearerOfHat(thirdWearer, secondHatId));

        // assert hatSupply is incremented only by 2
        assertEq(hats.hatSupply(secondHatId), supply_pre + 2);
    }

    function testCannotMintNonExistentHat() public {
        vm.prank(topHatWearer);

        uint256 badHatId = 123e18;

        vm.expectRevert(abi.encodeWithSelector(HatsErrors.HatDoesNotExist.selector, badHatId));

        hats.mintHat(badHatId, secondWearer);
    }

    function testCannotMintHatToIneligibleWearer() public {
        vm.mockCall(
            address(_eligibility),
            abi.encodeWithSignature("getWearerStatus(address,uint256)", secondWearer, secondHatId),
            abi.encode(false, true)
        );

        vm.expectRevert(HatsErrors.NotEligible.selector);
        vm.prank(topHatWearer);
        hats.mintHat(secondHatId, secondWearer);
    }

    function testCannotMintInactiveHat() public {
        // mock a toggle call to return inactive
        vm.mockCall(address(_toggle), abi.encodeWithSignature("getHatStatus(uint256)", secondHatId), abi.encode(false));

        vm.prank(topHatWearer);
        // expect hat not active error
        vm.expectRevert(HatsErrors.HatNotActive.selector);
        hats.mintHat(secondHatId, secondWearer);
    }

    function testBatchMintHats(uint256 count) public {
        vm.assume(count <= 255);

        address[] memory wearerBatch = new address[](count);
        uint256[] memory hatBatch = new uint256[](count);

        vm.prank(topHatWearer);

        hats.mintHat(secondHatId, secondWearer);

        vm.startPrank(secondWearer);

        // create the hats and populate the minting arrays
        for (uint256 i = 0; i < count; ++i) {
            uint256 id = hats.createHat(secondHatId, "", 1, topHatWearer, topHatWearer, false, "");

            hatBatch[i] = id;
            wearerBatch[i] = address(uint160(10_000 + i));
        }

        hats.batchMintHats(hatBatch, wearerBatch);

        (,,,,,, uint16 lastHatId,,) = hats.viewHat(secondHatId);

        assertEq(lastHatId, count);
    }

    function testBatchMintHatsErrorArrayLength(uint256 count, uint256 offset) public {
        count = bound(count, 1, 254);
        offset = bound(offset, 1, 255 - count);
        address[] memory wearerBatch = new address[](count);
        uint256[] memory hatBatch = new uint256[](count + offset);

        vm.prank(topHatWearer);

        hats.mintHat(secondHatId, secondWearer);

        vm.startPrank(secondWearer);

        // create the hats and populate the minting arrays
        for (uint256 i = 0; i < count; ++i) {
            uint256 id = hats.createHat(secondHatId, "", 1, topHatWearer, topHatWearer, false, "");

            hatBatch[i] = id;
            wearerBatch[i] = address(uint160(10_000 + i));
        }

        // add `offset` number of hats to the batch, without corresponding wearers
        for (uint256 j = 0; j < offset; ++j) {
            uint256 id = hats.createHat(secondHatId, "", 1, topHatWearer, topHatWearer, false, "");
            hatBatch[count - 1 + j] = id;
        }

        vm.expectRevert(abi.encodeWithSelector(HatsErrors.BatchArrayLengthMismatch.selector));

        hats.batchMintHats(hatBatch, wearerBatch);
    }
}

contract ViewHatTests is TestSetup2 {
    function testViewHat1() public {
        (,,,, rettoggle, retimageURI, retlastHatId, retmutable, retactive) = hats.viewHat(secondHatId);

        assertEq(rettoggle, address(333));
        assertEq(retimageURI, secondHatImageURI);
        assertEq(retlastHatId, 0);
        assertEq(retmutable, false);
        assertEq(retactive, true);
    }

    function testViewHat2() public {
        (retdetails, retmaxSupply, retsupply, reteligibility,,,,,) = hats.viewHat(secondHatId);

        // 3-1. viewHat - displays params as expected
        assertEq(retdetails, "second hat");
        assertEq(retmaxSupply, 2);
        assertEq(retsupply, 1);
        assertEq(reteligibility, address(555));
    }

    function testViewHatOfTopHat1() public {
        (,,,, rettoggle, retimageURI, retlastHatId, retmutable, retactive) = hats.viewHat(topHatId);

        assertEq(rettoggle, address(0));
        assertEq(retlastHatId, 1);
        assertEq(retmutable, false);
        assertEq(retactive, true);
    }

    function testViewHatOfTopHat2() public {
        (retdetails, retmaxSupply, retsupply, reteligibility,,,,,) = hats.viewHat(topHatId);

        assertEq(retdetails, "tophat");
        assertEq(retmaxSupply, 1);
        assertEq(retsupply, 1);
        assertEq(reteligibility, address(0));
    }

    function testIsAdminOfHat() public {
        assertTrue(hats.isAdminOfHat(topHatWearer, secondHatId));
    }

    function testGetHatLevel() public {
        assertEq(hats.getHatLevel(topHatId), 0);
        assertEq(hats.getHatLevel(secondHatId), 1);
    }
}

contract TransferHatTests is TestSetupMutable {
    function setUp() public override {
        super.setUp();

        vm.prank(address(topHatWearer));

        hats.mintHat(secondHatId, secondWearer);
    }

    function testCannotTransferHatFromNonAdmin() public {
        // expect NotAdmin error
        vm.expectRevert(abi.encodeWithSelector(HatsErrors.NotAdmin.selector, nonWearer, secondHatId));

        // 4-1. transfer from wearer / other wallet
        vm.prank(address(nonWearer));
        hats.transferHat(secondHatId, secondWearer, thirdWearer);
    }

    function testTransferMutableHat() public {
        uint32 hatSupply = hats.hatSupply(secondHatId);

        vm.prank(address(topHatWearer));

        hats.transferHat(secondHatId, secondWearer, thirdWearer);

        // assert secondWearer is no longer wearing
        assertFalse(hats.isWearerOfHat(secondWearer, secondHatId));
        assertTrue(hats.isInGoodStanding(secondWearer, secondHatId));

        // assert thirdWearer is now wearing
        assertTrue(hats.isWearerOfHat(thirdWearer, secondHatId));
        assertTrue(hats.isInGoodStanding(thirdWearer, secondHatId));

        // assert hatSupply is not incremented
        assertEq(hats.hatSupply(secondHatId), hatSupply);
    }

    function testCannotTransferHatToExistingWearer() public {
        vm.startPrank(topHatWearer);

        hats.mintHat(secondHatId, thirdWearer);

        vm.expectRevert(abi.encodeWithSelector(HatsErrors.AlreadyWearingHat.selector, thirdWearer, secondHatId));

        hats.transferHat(secondHatId, secondWearer, thirdWearer);
    }

    function testCannotTransferHatToRevokedWearer() public {
        vm.startPrank(topHatWearer);

        // mint the hat
        hats.mintHat(secondHatId, thirdWearer);

        // revoke the hat, but do not burn it
        // mock calls to eligibility contract to return (eligible = false, standing = true)
        vm.mockCall(
            address(_eligibility),
            abi.encodeWithSignature("getWearerStatus(address,uint256)", thirdWearer, secondHatId),
            abi.encode(false, true)
        );

        assertFalse(hats.isWearerOfHat(thirdWearer, secondHatId));
        // transfer should revert
        vm.expectRevert(abi.encodeWithSelector(HatsErrors.AlreadyWearingHat.selector, thirdWearer, secondHatId));

        hats.transferHat(secondHatId, secondWearer, thirdWearer);
    }

    function testCannotTransferHatToIneligibleWearer() public {
        vm.mockCall(
            address(_eligibility),
            abi.encodeWithSignature("getWearerStatus(address,uint256)", thirdWearer, secondHatId),
            abi.encode(false, true)
        );

        vm.expectRevert(HatsErrors.NotEligible.selector);
        vm.prank(topHatWearer);
        hats.transferHat(secondHatId, secondWearer, thirdWearer);
    }

    function testCannotTransferInactiveHat() public {
        vm.mockCall(_toggle, abi.encodeWithSignature("getHatStatus(uint256)", secondHatId), abi.encode(false));

        vm.expectRevert(HatsErrors.HatNotActive.selector);
        vm.prank(topHatWearer);
        hats.transferHat(secondHatId, secondWearer, thirdWearer);
    }
}

contract EligibilitySetHatsTests is TestSetup2 {
    function testDoNotRevokeHatFromEligibleWearerInGoodStanding() public {
        // confirm second hat is worn by second Wearer
        assertTrue(hats.isWearerOfHat(secondWearer, secondHatId));

        // 5-6. do not revoke hat
        vm.prank(address(_eligibility));
        hats.setHatWearerStatus(secondHatId, secondWearer, true, true);
        assertTrue(hats.isWearerOfHat(secondWearer, secondHatId));
        assertTrue(hats.isInGoodStanding(secondWearer, secondHatId));
    }

    function testRevokeHatFromIneligibleWearerInGoodStanding() public {
        uint32 hatSupply = hats.hatSupply(secondHatId);

        // 5-8a. revoke hat
        vm.prank(address(_eligibility));
        hats.setHatWearerStatus(secondHatId, secondWearer, false, true);
        assertFalse(hats.isWearerOfHat(secondWearer, secondHatId));
        assertTrue(hats.isInGoodStanding(secondWearer, secondHatId));

        // assert hatSupply is decremented
        assertEq(hats.hatSupply(secondHatId), --hatSupply);
    }

    function testRevokeHatFromIneligibleWearerInBadStanding() public {
        // expectEmit WearerStandingChanged
        vm.expectEmit(false, false, false, true);
        emit WearerStandingChanged(secondHatId, secondWearer, false);

        // 5-8b. revoke hat with bad standing
        vm.prank(address(_eligibility));
        hats.setHatWearerStatus(secondHatId, secondWearer, false, false);
        assertFalse(hats.isWearerOfHat(secondWearer, secondHatId));
        assertFalse(hats.isInGoodStanding(secondWearer, secondHatId));
    }

    function testRevokeHatFromEligibleWearerInBadStanding() public {
        // expectEmit WearerStandingChanged
        vm.expectEmit(false, false, false, true);
        emit WearerStandingChanged(secondHatId, secondWearer, false);

        // 5-8b. revoke hat with bad standing
        vm.prank(address(_eligibility));
        hats.setHatWearerStatus(secondHatId, secondWearer, true, false);
        assertFalse(hats.isWearerOfHat(secondWearer, secondHatId));
        assertFalse(hats.isInGoodStanding(secondWearer, secondHatId));
    }

    function testCannotRevokeHatAsNonWearer() public {
        // expect NotHatsEligibility error
        vm.expectRevert(abi.encodeWithSelector(HatsErrors.NotHatsEligibility.selector));

        // attempt to setHatWearerStatus as non-wearer
        vm.prank(address(nonWearer));
        hats.setHatWearerStatus(secondHatId, secondWearer, true, false);
    }

    function testRemintAfterRevokeHatFromWearerInGoodStanding() public {
        uint32 hatSupply = hats.hatSupply(secondHatId);

        // revoke hat
        vm.prank(address(_eligibility));
        hats.setHatWearerStatus(secondHatId, secondWearer, false, true);

        // 5-4. remint hat
        vm.prank(address(topHatWearer));
        hats.mintHat(secondHatId, secondWearer);

        // set eligibility = true in Eligibility Module

        // mock calls to eligibility contract to return (eligible = true, standing = true)
        vm.mockCall(
            address(_eligibility),
            abi.encodeWithSignature("getWearerStatus(address,uint256)", secondWearer, secondHatId),
            abi.encode(true, true)
        );

        // assert balance = 1
        assertEq(hats.balanceOf(secondWearer, secondHatId), 1);

        // assert iswearer
        assertTrue(hats.isWearerOfHat(secondWearer, secondHatId));

        // assert hatSupply is not incremented
        assertEq(hats.hatSupply(secondHatId), hatSupply);
    }

    function testSetWearerBackInGoodStanding() public {
        // set to bad standing
        vm.startPrank(address(_eligibility));

        vm.expectEmit(false, false, false, true);
        emit WearerStandingChanged(secondHatId, secondWearer, false);

        hats.setHatWearerStatus(secondHatId, secondWearer, false, false);

        // set back to good standing

        vm.expectEmit(false, false, false, true);
        emit WearerStandingChanged(secondHatId, secondWearer, true);

        hats.setHatWearerStatus(secondHatId, secondWearer, false, true);
    }
}

contract EligibilityCheckHatsTests is TestSetup2 {
    function testCannotGetHatWearerStandingNoFunctionInEligibilityContract() public {
        // expect NotHatsEligibility error
        vm.expectRevert(abi.encodeWithSelector(HatsErrors.NotHatsEligibility.selector));

        // fail attempt to pull wearer status from eligibility
        hats.checkHatWearerStatus(secondHatId, secondWearer);
    }

    function testCheckEligibilityAndDoNotRevokeHatFromEligibleWearer() public {
        uint32 hatSupply = hats.hatSupply(secondHatId);

        // confirm second hat is worn by second Wearer
        assertTrue(hats.isWearerOfHat(secondWearer, secondHatId));

        // mock calls to eligibility contract to return (eligible = true, standing = true)
        vm.mockCall(
            address(_eligibility),
            abi.encodeWithSignature("getWearerStatus(address,uint256)", secondWearer, secondHatId),
            abi.encode(true, true)
        );

        // 5-1. call checkHatWearerStatus - no revocation
        hats.checkHatWearerStatus(secondHatId, secondWearer);
        assertTrue(hats.isWearerOfHat(secondWearer, secondHatId));
        assertTrue(hats.isInGoodStanding(secondWearer, secondHatId));

        // assert hatSupply is *not* decremented
        assertEq(hats.hatSupply(secondHatId), hatSupply);
    }

    function testCheckEligibilityToRevokeHatFromIneligibleWearerInGoodStanding() public {
        uint32 hatSupply = hats.hatSupply(secondHatId);

        // mock calls to eligibility contract to return (eligible = false, standing = true)
        vm.mockCall(
            address(_eligibility),
            abi.encodeWithSignature("getWearerStatus(address,uint256)", secondWearer, secondHatId),
            abi.encode(false, true)
        );

        // 5-3a. call checkHatWearerStatus to revoke
        hats.checkHatWearerStatus(secondHatId, secondWearer);
        assertFalse(hats.isWearerOfHat(secondWearer, secondHatId));
        assertTrue(hats.isInGoodStanding(secondWearer, secondHatId));

        // assert hatSupply is decremented
        assertEq(hats.hatSupply(secondHatId), --hatSupply);
    }

    function testCheckEligibilityToRevokeHatFromIneligibleWearerInBadStanding() public {
        uint32 hatSupply = hats.hatSupply(secondHatId);

        // expectEmit WearerStandingChanged
        vm.expectEmit(false, false, false, true);
        emit WearerStandingChanged(secondHatId, secondWearer, false);

        // mock calls to eligibility contract to return (eligible = false, standing = false)
        vm.mockCall(
            address(_eligibility),
            abi.encodeWithSignature("getWearerStatus(address,uint256)", secondWearer, secondHatId),
            abi.encode(false, false)
        );

        // 5-3b. call checkHatWearerStatus to revoke
        hats.checkHatWearerStatus(secondHatId, secondWearer);
        assertFalse(hats.isWearerOfHat(secondWearer, secondHatId));
        assertFalse(hats.isInGoodStanding(secondWearer, secondHatId));

        // assert hatSupply is decremented
        assertEq(hats.hatSupply(secondHatId), --hatSupply);
    }

    function testCheckEligibilityToRevokeHatFromEligibleWearerInBadStanding() public {
        uint32 hatSupply = hats.hatSupply(secondHatId);

        // expectEmit WearerStandingChanged
        vm.expectEmit(false, false, false, true);
        emit WearerStandingChanged(secondHatId, secondWearer, false);

        // mock calls to eligibility contract to return (eligible = true, standing = false)
        vm.mockCall(
            address(_eligibility),
            abi.encodeWithSignature("getWearerStatus(address,uint256)", secondWearer, secondHatId),
            abi.encode(true, false)
        );

        // 5-3b. call checkHatWearerStatus to revoke
        hats.checkHatWearerStatus(secondHatId, secondWearer);
        assertFalse(hats.isWearerOfHat(secondWearer, secondHatId));
        assertFalse(hats.isInGoodStanding(secondWearer, secondHatId));

        // assert hatSupply is decremented
        assertEq(hats.hatSupply(secondHatId), --hatSupply);
    }

    function testCheckWearerBackInGoodStanding() public {
        // set to bad standing
        // mock call to eligibility contract to return (eligible = true, standing = false)
        vm.mockCall(
            address(_eligibility),
            abi.encodeWithSignature("getWearerStatus(address,uint256)", secondWearer, secondHatId),
            abi.encode(true, false)
        );

        vm.expectEmit(false, false, false, true);
        emit WearerStandingChanged(secondHatId, secondWearer, false);

        hats.checkHatWearerStatus(secondHatId, secondWearer);

        // set back to good standing
        // mock call to eligibility contract to return (eligible = true, standing = true)
        vm.mockCall(
            address(_eligibility),
            abi.encodeWithSignature("getWearerStatus(address,uint256)", secondWearer, secondHatId),
            abi.encode(true, true)
        );

        vm.expectEmit(false, false, false, true);
        emit WearerStandingChanged(secondHatId, secondWearer, true);

        hats.checkHatWearerStatus(secondHatId, secondWearer);
    }
}

contract RenounceHatsTest is TestSetup2 {
    function testRenounceHat() public {
        // expectEmit HatRenounced
        // vm.expectEmit(false, false, false, true);
        // emit HatRenounced(secondHatId, secondWearer);

        //  6-2. renounce hat from wearer2
        vm.prank(address(secondWearer));
        hats.renounceHat(secondHatId);
        assertFalse(hats.isWearerOfHat(secondWearer, secondHatId));
    }

    function testCannotRenounceHatAsNonWearerWithNoStaticBalance() public {
        // expect NotHatWearer error
        vm.expectRevert(abi.encodeWithSelector(HatsErrors.NotHatWearer.selector));

        //  6-1. attempt to renounce from non-wearer
        vm.prank(address(nonWearer));
        hats.renounceHat(secondHatId);
    }

    function testCanRenounceHatAsNonWearerWithStaticBalance() public {
        // wearer becomes ineligible
        // encode mock for function inside eligibility contract to return false (inelible), true (good standing)
        vm.mockCall(
            _eligibility,
            abi.encodeWithSignature("getWearerStatus(address,uint256)", secondWearer, secondHatId),
            abi.encode(false, true)
        );

        // show that admin can't mint again to secondWearer, ie because they have a static balance
        vm.prank(topHatWearer);
        vm.expectRevert(abi.encodeWithSelector(HatsErrors.NotEligible.selector));
        hats.mintHat(secondHatId, secondWearer);
        assertFalse(hats.isWearerOfHat(secondWearer, secondHatId));

        // renounce should now succeed
        vm.prank(address(secondWearer));
        hats.renounceHat(secondHatId);

        // now, admin should be able to mint again if eligibility no longer returns false
        vm.clearMockedCalls();
        vm.prank(topHatWearer);
        hats.mintHat(secondHatId, secondWearer);
    }
}

contract ToggleSetHatsTest is TestSetup2 {
    function testDeactivateHat() public {
        // confirm second hat is active
        (,,,,,,,, active_) = hats.viewHat(secondHatId);
        assertTrue(active_);
        assertTrue(hats.isWearerOfHat(secondWearer, secondHatId));

        // expectEmit HatStatusChanged to false
        vm.expectEmit(false, false, false, true);
        emit HatStatusChanged(secondHatId, false);

        // 7-2. change Hat Status true->false via setHatStatus
        vm.prank(address(_toggle));
        hats.setHatStatus(secondHatId, false);
        (,,,,,,, mutable_,) = hats.viewHat(secondHatId);
        assertFalse(mutable_);
        assertFalse(hats.isWearerOfHat(secondWearer, secondHatId));
    }

    function testCannotDeactivateHatAsNonWearer() public {
        // expect NotHatstoggle error
        vm.expectRevert(abi.encodeWithSelector(HatsErrors.NotHatsToggle.selector));

        // 7-1. attempt to change Hat Status hat from non-wearer
        vm.prank(address(nonWearer));
        hats.setHatStatus(secondHatId, false);
    }

    function testActivateDeactivatedHat() public {
        // change Hat Status true->false via setHatStatus
        vm.prank(address(_toggle));
        hats.setHatStatus(secondHatId, false);

        // expectEmit HatStatusChanged to true
        vm.expectEmit(false, false, false, true);
        emit HatStatusChanged(secondHatId, true);

        // changeHatStatus false->true via setHatStatus
        vm.prank(address(_toggle));
        hats.setHatStatus(secondHatId, true);
        (,,,,,,,, active_) = hats.viewHat(secondHatId);
        assertTrue(active_);
        assertTrue(hats.isWearerOfHat(secondWearer, secondHatId));
    }

    function testCannotActivateDeactivatedHatAsNonWearer() public {
        // change Hat Status true->false via setHatStatus
        vm.prank(address(_toggle));
        hats.setHatStatus(secondHatId, false);

        // expect NotHatstoggle error
        vm.expectRevert(abi.encodeWithSelector(HatsErrors.NotHatsToggle.selector));

        // 8-1. attempt to changeHatStatus hat from wearer / other wallet / admin
        vm.prank(address(nonWearer));
        hats.setHatStatus(secondHatId, true);
    }

    function testCannotSetToggleOffToArbitrarilyIncrementHatSupply() public {
        // hat gets toggled off
        vm.prank(address(_toggle));
        hats.setHatStatus(secondHatId, false);

        // artificially mint again to secondWearer
        vm.prank(topHatWearer);

        vm.expectRevert(abi.encodeWithSelector(HatsErrors.HatNotActive.selector));

        hats.mintHat(secondHatId, secondWearer);

        (,, retsupply,,,,,,) = hats.viewHat(secondHatId);
        assertEq(retsupply, 1);

        // toggle hat back on
        vm.prank(address(_toggle));
        hats.setHatStatus(secondHatId, true);
        assertEq(hats.balanceOf(secondWearer, secondHatId), 1);
    }
}

contract ToggleCheckHatsTest is TestSetup2 {
    function testCannotCheckHatStatusNoFunctionInToggleContract() public {
        // expect NotHatsToggle error
        vm.expectRevert(abi.encodeWithSelector(HatsErrors.NotHatsToggle.selector));

        // fail attempt to pull Hat Status
        hats.checkHatStatus(secondHatId);
    }

    function testCheckToggleToDeactivateHat() public {
        // expectEmit HatStatusChanged to false
        vm.expectEmit(false, false, false, true);
        emit HatStatusChanged(secondHatId, false);

        // encode mock for function inside toggle contract to return false
        vm.mockCall(address(_toggle), abi.encodeWithSignature("getHatStatus(uint256)", secondHatId), abi.encode(false));

        // call mocked function within checkHatStatus to deactivate
        hats.checkHatStatus(secondHatId);
        (,,,,,,, mutable_,) = hats.viewHat(secondHatId);
        assertFalse(mutable_);
        assertFalse(hats.isWearerOfHat(secondWearer, secondHatId));
    }

    function testCheckToggleToActivateDeactivatedHat() public {
        // change Hat Status true->false via setHatStatus
        vm.prank(address(_toggle));
        hats.setHatStatus(secondHatId, false);

        // expectEmit HatStatusChanged to true
        vm.expectEmit(false, false, false, true);
        emit HatStatusChanged(secondHatId, true);

        // encode mock for function inside toggle contract to return false
        vm.mockCall(address(_toggle), abi.encodeWithSignature("getHatStatus(uint256)", secondHatId), abi.encode(true));

        // call mocked function within checkHatStatus to reactivate
        hats.checkHatStatus(secondHatId);
        (,,,,,,,, active_) = hats.viewHat(secondHatId);
        assertTrue(active_);
        assertTrue(hats.isWearerOfHat(secondWearer, secondHatId));
    }

    function testCannotCheckToggleOffToArbitrarilyIncrementHatSupply() public {
        // hat gets toggled off
        // encode mock for function inside toggle contract to return false
        vm.mockCall(address(_toggle), abi.encodeWithSignature("getHatStatus(uint256)", secondHatId), abi.encode(false));

        // artificially mint again to secondWearer
        vm.prank(topHatWearer);

        vm.expectRevert(abi.encodeWithSelector(HatsErrors.HatNotActive.selector));

        hats.mintHat(secondHatId, secondWearer);

        (,, retsupply,,,,,,) = hats.viewHat(secondHatId);
        assertEq(retsupply, 1);

        // toggle hat back on
        // encode mock for function inside toggle contract to return false
        vm.mockCall(address(_toggle), abi.encodeWithSignature("getHatStatus(uint256)", secondHatId), abi.encode(true));
        assertEq(hats.balanceOf(secondWearer, secondHatId), 1);
    }
}

contract MutabilityTests is TestSetupMutable, LongStrings {
    function testAdminCanMakeMutableHatImmutable() public {
        (,,,,,,, mutable_,) = hats.viewHat(secondHatId);
        assertTrue(mutable_);

        vm.expectEmit(false, false, false, true);
        emit HatMutabilityChanged(secondHatId);

        vm.prank(topHatWearer);
        hats.makeHatImmutable(secondHatId);

        (,,,,,,, mutable_,) = hats.viewHat(secondHatId);
        assertFalse(mutable_);
    }

    function testCannotChangeImmutableHatMutability() public {
        // create immutable hat
        vm.prank(topHatWearer);
        thirdHatId = hats.createHat(
            topHatId,
            "immutable hat",
            3, // maxSupply
            _eligibility,
            _toggle,
            false,
            secondHatImageURI
        );

        (,,,,,,, mutable_,) = hats.viewHat(thirdHatId);
        assertFalse(mutable_);

        vm.expectRevert(abi.encodeWithSelector(HatsErrors.Immutable.selector));

        vm.prank(topHatWearer);
        hats.makeHatImmutable(thirdHatId);
    }

    function testNonAdminCannotMakeMutableHatImmutable() public {
        vm.expectRevert(abi.encodeWithSelector(HatsErrors.NotAdmin.selector, address(this), secondHatId));

        hats.makeHatImmutable(secondHatId);
    }

    function testAdminCannotChangeImutableHatProperties() public {
        vm.startPrank(topHatWearer);
        thirdHatId = hats.createHat(
            topHatId,
            "immutable hat",
            3, // maxSupply
            _eligibility,
            _toggle,
            false,
            secondHatImageURI
        );

        (,,,,,,, mutable_,) = hats.viewHat(thirdHatId);
        assertFalse(mutable_);

        vm.expectRevert(abi.encodeWithSelector(HatsErrors.Immutable.selector));
        hats.changeHatDetails(thirdHatId, "should not work");

        vm.expectRevert(abi.encodeWithSelector(HatsErrors.Immutable.selector));
        hats.changeHatEligibility(thirdHatId, address(this));

        vm.expectRevert(abi.encodeWithSelector(HatsErrors.Immutable.selector));
        hats.changeHatToggle(thirdHatId, address(this));

        vm.expectRevert(abi.encodeWithSelector(HatsErrors.Immutable.selector));
        hats.changeHatImageURI(thirdHatId, "should not work either");

        vm.expectRevert(abi.encodeWithSelector(HatsErrors.Immutable.selector));
        hats.changeHatMaxSupply(thirdHatId, uint32(100));

        vm.stopPrank();
    }

    function testTopHatCanChangeOwnDetails() public {
        string memory new_ = "should work";

        vm.expectEmit(false, false, false, true);
        emit HatDetailsChanged(topHatId, new_);

        vm.prank(topHatWearer);
        hats.changeHatDetails(topHatId, new_);

        (string memory changed,,,,,,,,) = hats.viewHat(topHatId);
        assertEq(changed, new_);
    }

    function testTopHatCanChangeOwnImageURI() public {
        string memory new_ = "should work";

        vm.expectEmit(false, false, false, true);
        emit HatImageURIChanged(topHatId, new_);

        vm.prank(topHatWearer);
        hats.changeHatImageURI(topHatId, new_);

        (,,,,, string memory changed,,,) = hats.viewHat(topHatId);
        assertEq(changed, new_);
    }

    function testTopHatCannotChangeOtherProperties() public {
        vm.startPrank(topHatWearer);

        (,,,,,,, mutable_,) = hats.viewHat(topHatId);
        assertFalse(mutable_);

        vm.expectRevert(abi.encodeWithSelector(HatsErrors.Immutable.selector));
        hats.changeHatEligibility(topHatId, address(this));

        vm.expectRevert(abi.encodeWithSelector(HatsErrors.Immutable.selector));
        hats.changeHatToggle(topHatId, address(this));

        vm.expectRevert(abi.encodeWithSelector(HatsErrors.Immutable.selector));
        hats.changeHatMaxSupply(topHatId, uint32(100));

        vm.stopPrank();
    }

    function testNonTopHatCannotChangeTopHatProperties() public {
        vm.startPrank(secondWearer);

        vm.expectRevert(abi.encodeWithSelector(HatsErrors.NotAdmin.selector, secondWearer, topHatId));
        hats.changeHatImageURI(topHatId, "should fail");

        vm.expectRevert(abi.encodeWithSelector(HatsErrors.NotAdmin.selector, secondWearer, topHatId));
        hats.changeHatDetails(topHatId, "should also fail");
    }

    function testAdminCanChangeMutableHatDetails() public {
        string memory new_ = "should work";

        vm.expectEmit(false, false, false, true);
        emit HatDetailsChanged(secondHatId, new_);

        vm.prank(topHatWearer);
        hats.changeHatDetails(secondHatId, new_);

        (string memory changed,,,,,,,,) = hats.viewHat(secondHatId);
        assertEq(changed, new_);
    }

    function testAdminCanChangeMutableHatEligibility() public {
        address new_ = address(this);

        vm.expectEmit(false, false, false, true);
        emit HatEligibilityChanged(secondHatId, new_);

        vm.prank(topHatWearer);
        hats.changeHatEligibility(secondHatId, new_);

        (,,, address changed,,,,,) = hats.viewHat(secondHatId);
        assertEq(changed, new_);
    }

    function testAdminCanChangeMutableHatToggle() public {
        address new_ = address(this);

        vm.expectEmit(false, false, false, true);
        emit HatToggleChanged(secondHatId, new_);

        vm.prank(topHatWearer);
        hats.changeHatToggle(secondHatId, new_);

        (,,,, address changed,,,,) = hats.viewHat(secondHatId);
        assertEq(changed, new_);
    }

    function testAdminCanChangeMutableHatImageURI() public {
        string memory new_ = "should work";

        vm.expectEmit(false, false, false, true);
        emit HatImageURIChanged(secondHatId, new_);

        vm.prank(topHatWearer);
        hats.changeHatImageURI(secondHatId, new_);

        (,,,,, string memory changed,,,) = hats.viewHat(secondHatId);
        assertEq(changed, new_);
    }

    function testAdminCanIncreaseMutableHatMaxSupply() public {
        uint32 new_ = 100;

        vm.expectEmit(false, false, false, true);
        emit HatMaxSupplyChanged(secondHatId, new_);

        vm.prank(topHatWearer);
        hats.changeHatMaxSupply(secondHatId, new_);

        (, uint32 changed,,,,,,,) = hats.viewHat(secondHatId);
        assertEq(changed, new_);
    }

    function testAdminCanDecreaseMutableHatMaxSupplyToAboveCurrentSupply() public {
        uint32 new_ = 100;
        uint32 decreased = 5;

        vm.startPrank(topHatWearer);
        hats.changeHatMaxSupply(secondHatId, new_);
        hats.mintHat(secondHatId, secondWearer);

        vm.expectEmit(false, false, false, true);
        emit HatMaxSupplyChanged(secondHatId, decreased);

        hats.changeHatMaxSupply(secondHatId, decreased);

        (, uint32 changed,,,,,,,) = hats.viewHat(secondHatId);
        assertEq(changed, decreased);
    }

    function testAdminCanDecreaseMutableHatMaxSupplyToEqualToCurrentSupply() public {
        uint32 new_ = 100;
        uint32 decreased = 1;

        vm.startPrank(topHatWearer);
        hats.changeHatMaxSupply(secondHatId, new_);
        hats.mintHat(secondHatId, secondWearer);

        vm.expectEmit(false, false, false, true);
        emit HatMaxSupplyChanged(secondHatId, decreased);

        hats.changeHatMaxSupply(secondHatId, decreased);

        (, uint32 changed,,,,,,,) = hats.viewHat(secondHatId);
        assertEq(changed, decreased);
    }

    function testAdminCannotDecreaseMutableHatMaxSupplyBelowCurrentSupply() public {
        uint32 new_ = 100;
        uint32 decreased = 1;

        vm.startPrank(topHatWearer);
        hats.changeHatMaxSupply(secondHatId, new_);
        hats.mintHat(secondHatId, secondWearer);
        hats.mintHat(secondHatId, thirdWearer);

        vm.expectRevert(abi.encodeWithSelector(HatsErrors.NewMaxSupplyTooLow.selector));

        hats.changeHatMaxSupply(secondHatId, decreased);
    }

    function testAdminCannotTransferImmutableHat() public {
        vm.startPrank(topHatWearer);
        thirdHatId = hats.createHat(
            topHatId,
            "immutable hat",
            3, // maxSupply
            _eligibility,
            _toggle,
            false,
            secondHatImageURI
        );

        (,,,,,,, mutable_,) = hats.viewHat(thirdHatId);
        assertFalse(mutable_);

        hats.mintHat(thirdHatId, thirdWearer);

        vm.expectRevert(abi.encodeWithSelector(HatsErrors.Immutable.selector));
        hats.transferHat(thirdHatId, thirdWearer, secondWearer);
    }

    function testAdminCannotChangeEligibilityToZeroAddress() public {
        vm.expectRevert(HatsErrors.ZeroAddress.selector);
        vm.prank(topHatWearer);
        hats.changeHatEligibility(secondHatId, address(0));
    }

    function testAdminCannotChangeToggleToZeroAddress() public {
        vm.expectRevert(HatsErrors.ZeroAddress.selector);
        vm.prank(topHatWearer);
        hats.changeHatToggle(secondHatId, address(0));
    }
<<<<<<< HEAD

    function testMechanisticToggleOutputSavedWhenChangingToHumanisticToggle() public {
        // mock a getHatStatus call to return false (inactive) for secondHatId
        vm.mockCall(
            address(_toggle), abi.encodeWithSelector(IHatsToggle.getHatStatus.selector, secondHatId), abi.encode(false)
        );
        (,,,,,,,, bool status) = hats.viewHat(secondHatId);
        assertFalse(status);
        // change the toggle to a humanistic module
        vm.prank(topHatWearer);
        hats.changeHatToggle(secondHatId, address(5));
        // ensure that hat status is still active
        (,,,,,,,, status) = hats.viewHat(secondHatId);
        assertFalse(status);
    }

    function testAdminCannotChangeDetailsToTooLongString() public {
        vm.prank(topHatWearer);
        // console2.log("string length", bytes(long7050).length);
        vm.expectRevert(HatsErrors.StringTooLong.selector);
        hats.changeHatDetails(secondHatId, long7050);
    }

    function testAdminCannotChangeImageURIToTooLongString() public {
        vm.prank(topHatWearer);
        // console2.log("string length", bytes(long7050).length);
        vm.expectRevert(HatsErrors.StringTooLong.selector);
        hats.changeHatImageURI(secondHatId, long7050);
    }
=======
>>>>>>> 9d6e7d41
}

contract OverridesHatTests is TestSetup2 {
    function testFailSetApprovalForAll() public view {
        hats.setApprovalForAll(topHatWearer, true);
    }

    function testFailSafeTransferFrom() public view {
        bytes memory b = bytes("");
        hats.safeTransferFrom(secondWearer, thirdWearer, secondHatId, 1, b);
    }

    function testCreateUri() public view {
        string memory jsonUri = hats.uri(secondHatId);
        console2.log("encoded URI", jsonUri);
    }

    function testSupportsInterface() public {
        bytes4 ERC165 = 0x01ffc9a7;
        bytes4 ERC1155Metadata = 0x0e89341c;
        bytes4 ERC1155Standard = 0xd9b67a26;
        assertTrue(hats.supportsInterface(ERC165));
        assertTrue(hats.supportsInterface(ERC1155Metadata));
        assertFalse(hats.supportsInterface(ERC1155Standard));
    }

    function testCreateUriForTopHat() public view {
        string memory jsonUri = hats.uri(topHatId);
        console2.log("encoded URI", jsonUri);
    }

    function testFailBalanceOfBatch() public view {
        address[] memory addresses = new address[](2);
        addresses[0] = secondWearer;
        addresses[1] = thirdWearer;
        uint256[] memory ids = new uint256[](2);
        ids[0] = 1;
        ids[1] = 2;

        hats.balanceOfBatch(addresses, ids);
    }
}

contract LinkHatsTests is TestSetup2 {
    uint256 internal secondTopHatId;
    uint32 topHatDomain;
    uint32 secondTopHatDomain;
    uint256 level13HatId;
    uint256 level14HatId;

    function setUp() public override {
        super.setUp();

        secondTopHatId = hats.mintTopHat(thirdWearer, "for linking", "http://www.tophat.com/");

        topHatDomain = hats.getTopHatDomain(topHatId);
        secondTopHatDomain = hats.getTopHatDomain(secondTopHatId);
        level13HatId = 0x0000000100050001000100010001000100010001000100010001000100010000;

        vm.prank(topHatWearer);

        level14HatId = hats.createHat(level13HatId, "level 14 hat", _maxSupply, _eligibility, _toggle, false, "");
    }

    function testRequestLinking() public {
        vm.prank(thirdWearer);

        vm.expectEmit(true, true, true, true);
        emit TopHatLinkRequested(secondTopHatDomain, secondHatId);

        hats.requestLinkTopHatToTree(secondTopHatDomain, secondHatId);

        assertEq(secondHatId, hats.linkedTreeRequests(secondTopHatDomain));
    }

    function testWearerCanApproveLinkRequest() public {
        // request
        vm.prank(thirdWearer);
        hats.requestLinkTopHatToTree(secondTopHatDomain, secondHatId);

        // approve
        vm.prank(secondWearer);

        vm.expectEmit(true, true, true, true);
        emit TopHatLinked(secondTopHatDomain, secondHatId);

        hats.approveLinkTopHatToTree(secondTopHatDomain, secondHatId, address(0), address(0), "", "");

        assertFalse(hats.isTopHat(secondTopHatId));
        assertEq(hats.getHatLevel(secondTopHatId), 2);
        assertTrue(hats.isAdminOfHat(secondWearer, secondTopHatId));
        assertEq(hats.linkedTreeRequests(secondTopHatDomain), 0);
    }

    function testAdminCanApproveLinkRequest() public {
        // request
        vm.prank(thirdWearer);
        hats.requestLinkTopHatToTree(secondTopHatDomain, secondHatId);

        // approve
        vm.prank(topHatWearer);

        vm.expectEmit(true, true, true, true);
        emit TopHatLinked(secondTopHatDomain, secondHatId);

        hats.approveLinkTopHatToTree(secondTopHatDomain, secondHatId, address(0), address(0), "", "");

        assertFalse(hats.isTopHat(secondTopHatId));
        assertEq(hats.getHatLevel(secondTopHatId), 2);
        console2.log("starting isAdminOfHat assertion");
        assertTrue(hats.isAdminOfHat(secondWearer, secondTopHatId));
        assertEq(hats.linkedTreeRequests(secondTopHatDomain), 0);
    }

    function testAdminCanApproveLinkToLastLevelHat() public {
        // request
        vm.prank(thirdWearer);
        hats.requestLinkTopHatToTree(secondTopHatDomain, level14HatId);

        // approve
        vm.prank(topHatWearer);

        vm.expectEmit(true, true, true, true);
        emit TopHatLinked(secondTopHatDomain, level14HatId);

        hats.approveLinkTopHatToTree(secondTopHatDomain, level14HatId, address(0), address(0), "", "");

        assertFalse(hats.isTopHat(secondTopHatId));
        assertEq(hats.getHatLevel(secondTopHatId), 15);
        assertTrue(hats.isAdminOfHat(topHatWearer, secondTopHatId));
        assertEq(hats.linkedTreeRequests(secondTopHatDomain), 0);
    }

    function testWearerCanApproveLinkToLastLevelHat() public {
        // mint last level hat to wearer
        vm.prank(topHatWearer);
        hats.mintHat(level14HatId, fourthWearer);

        // request
        vm.prank(thirdWearer);
        hats.requestLinkTopHatToTree(secondTopHatDomain, level14HatId);

        // approve
        vm.prank(fourthWearer);

        vm.expectEmit(true, true, true, true);
        emit TopHatLinked(secondTopHatDomain, level14HatId);

        hats.approveLinkTopHatToTree(secondTopHatDomain, level14HatId, address(0), address(0), "", "");

        assertFalse(hats.isTopHat(secondTopHatId));
        assertEq(hats.getHatLevel(secondTopHatId), 15);
        assertTrue(hats.isAdminOfHat(fourthWearer, secondTopHatId));
        assertEq(hats.linkedTreeRequests(secondTopHatDomain), 0);
    }

    function testNonAdminNonWearerCannotApproveLinktoLastLevelHat() public {
        // mint last level hat to wearer
        vm.prank(topHatWearer);
        hats.mintHat(level14HatId, fourthWearer);

        // request
        vm.prank(thirdWearer);
        hats.requestLinkTopHatToTree(secondTopHatDomain, level14HatId);

        // attempt to approve from non-admin and non-wearer of new admin hat
        assertFalse(hats.isWearerOfHat(secondWearer, level14HatId));
        assertFalse(hats.isAdminOfHat(secondWearer, level14HatId));

        vm.prank(secondWearer);

        vm.expectRevert(abi.encodeWithSelector(HatsErrors.NotAdminOrWearer.selector));
        hats.approveLinkTopHatToTree(secondTopHatDomain, level14HatId, address(0), address(0), "", "");
    }

    function testCannotApproveUnrequestedLink() public {
        vm.prank(topHatWearer);
        vm.expectRevert(abi.encodeWithSelector(HatsErrors.LinkageNotRequested.selector));
        hats.approveLinkTopHatToTree(secondTopHatDomain, secondHatId, address(0), address(0), "", "");
    }

    function testAdminCanRelinkTopHatWithinTree() public {
        // first link
        vm.prank(thirdWearer);
        hats.requestLinkTopHatToTree(secondTopHatDomain, secondHatId);
        vm.prank(topHatWearer);
        vm.expectEmit(true, true, true, true);
        emit TopHatLinked(secondTopHatDomain, secondHatId);
        hats.approveLinkTopHatToTree(secondTopHatDomain, secondHatId, address(0), address(0), "", "");
        assertFalse(hats.isTopHat(secondTopHatId));
        assertEq(hats.getHatLevel(secondTopHatId), 2);

        // relink
        vm.prank(topHatWearer);
        vm.expectEmit(true, true, true, true);
        emit TopHatLinked(secondTopHatDomain, topHatId);
        hats.relinkTopHatWithinTree(secondTopHatDomain, topHatId, address(0), address(0), "", "");
        assertFalse(hats.isTopHat(secondTopHatId));
        assertEq(hats.getHatLevel(secondTopHatId), 1);
    }

    function testNewAdminWearerCanRelinkTopHatWithinTree() public {
        vm.startPrank(secondWearer);
        uint256 level2HatId = hats.createHat(secondHatId, "", _maxSupply, _eligibility, _toggle, false, "");
        hats.mintHat(level2HatId, fourthWearer);
        vm.stopPrank();
        // first link
        vm.prank(thirdWearer);
        hats.requestLinkTopHatToTree(secondTopHatDomain, level2HatId);
        vm.prank(fourthWearer);
        hats.approveLinkTopHatToTree(secondTopHatDomain, level2HatId, address(0), address(0), "", "");
        assertEq(hats.getHatLevel(secondTopHatId), 3);

        // relink to secondHatId
        vm.prank(secondWearer);
        vm.expectEmit(true, true, true, true);
        emit TopHatLinked(secondTopHatDomain, secondHatId);
        hats.relinkTopHatWithinTree(secondTopHatDomain, secondHatId, address(0), address(0), "", "");
        assertFalse(hats.isTopHat(secondTopHatId));
        assertEq(hats.getHatLevel(secondTopHatId), 2);
    }

    function testNewAdminAdminCanRelinkToLastLevelWithinTree() public {
        // first link
        vm.prank(thirdWearer);
        hats.requestLinkTopHatToTree(secondTopHatDomain, secondHatId);
        vm.prank(topHatWearer);
        hats.approveLinkTopHatToTree(secondTopHatDomain, secondHatId, address(0), address(0), "", "");

        // relink
        vm.prank(topHatWearer);
        vm.expectEmit(true, true, true, true);
        emit TopHatLinked(secondTopHatDomain, level14HatId);
        hats.relinkTopHatWithinTree(secondTopHatDomain, level14HatId, address(0), address(0), "", "");
        assertFalse(hats.isTopHat(secondTopHatId));
        assertEq(hats.getHatLevel(secondTopHatId), 15);
        assertTrue(hats.isAdminOfHat(topHatWearer, secondTopHatId));
        assertEq(hats.linkedTreeRequests(secondTopHatDomain), 0);
    }

    function testNewAdminNonAdminNonWearerCannotRelink() public {
        // first link to secondHat
        vm.prank(thirdWearer);
        hats.requestLinkTopHatToTree(secondTopHatDomain, secondHatId);
        vm.prank(topHatWearer);
        hats.approveLinkTopHatToTree(secondTopHatDomain, secondHatId, address(0), address(0), "", "");
        assertTrue(hats.isAdminOfHat(secondWearer, secondTopHatId));

        // attempt relink to tophatId from secondWearer, who is an admin of secondTopHatId but not an admin or wearer of tophatId
        vm.startPrank(secondWearer);
        vm.expectRevert(
            abi.encodeWithSelector(HatsErrors.NotAdmin.selector, secondWearer, hats.buildHatId(topHatId, 1))
        );
        hats.relinkTopHatWithinTree(secondTopHatDomain, topHatId, address(0), address(0), "", "");
    }

    function testNewAdminNonAdminCannotRelinkToLastLevelWithinTree() public {
        // first link to secondHat
        vm.prank(thirdWearer);
        hats.requestLinkTopHatToTree(secondTopHatDomain, secondHatId);
        vm.prank(topHatWearer);
        hats.approveLinkTopHatToTree(secondTopHatDomain, secondHatId, address(0), address(0), "", "");
        assertTrue(hats.isAdminOfHat(secondWearer, secondTopHatId));

        // attempt relink to 14th level from secondhatwearer, who is an admin of secondTopHatId but not an admin or wearer of tophatId
        vm.startPrank(secondWearer);
        vm.expectRevert(abi.encodeWithSelector(HatsErrors.NotAdminOrWearer.selector));
        hats.relinkTopHatWithinTree(secondTopHatDomain, level14HatId, address(0), address(0), "", "");
    }

    function testTreeRootNonAdminCannotRelink() public {
        // create another hat under tophat
        vm.prank(topHatWearer);
        uint256 newHatId = hats.createHat(topHatId, "", _maxSupply, _eligibility, _toggle, false, "");

        // first link to secondHat
        vm.prank(thirdWearer);
        hats.requestLinkTopHatToTree(secondTopHatDomain, secondHatId);
        vm.prank(topHatWearer);
        hats.approveLinkTopHatToTree(secondTopHatDomain, secondHatId, address(0), address(0), "", "");

        // attempt relink to new hat from secondWearer
        vm.startPrank(secondWearer);
        vm.expectRevert(
            abi.encodeWithSelector(HatsErrors.NotAdmin.selector, secondWearer, hats.buildHatId(newHatId, 1))
        );
        hats.relinkTopHatWithinTree(secondTopHatDomain, newHatId, address(0), address(0), "", "");
    }

    function testAdminCanRequestNewLink() public {
        // first link to secondHat
        vm.prank(thirdWearer);
        hats.requestLinkTopHatToTree(secondTopHatDomain, secondHatId);
        vm.prank(topHatWearer);
        hats.approveLinkTopHatToTree(secondTopHatDomain, secondHatId, address(0), address(0), "", "");
        assertEq(hats.linkedTreeRequests(secondTopHatDomain), 0);

        // request new link from secondWearer
        vm.prank(secondWearer);
        vm.expectEmit(true, true, true, true);
        emit TopHatLinkRequested(secondTopHatDomain, topHatId);
        hats.requestLinkTopHatToTree(secondTopHatDomain, topHatId);
        assertEq(hats.linkedTreeRequests(secondTopHatDomain), topHatId);
    }

    function testNewAdminAdminCanApproveNewLinkRequest() public {
        // first link to secondHat
        vm.prank(thirdWearer);
        hats.requestLinkTopHatToTree(secondTopHatDomain, secondHatId);
        vm.prank(topHatWearer);
        hats.approveLinkTopHatToTree(secondTopHatDomain, secondHatId, address(0), address(0), "", "");

        // request new link from secondWearer
        vm.prank(secondWearer);
        hats.requestLinkTopHatToTree(secondTopHatDomain, topHatId);

        // approve new link from tophatwearer
        vm.prank(topHatWearer);
        vm.expectEmit(true, true, true, true);
        emit TopHatLinked(secondTopHatDomain, topHatId);
        hats.approveLinkTopHatToTree(secondTopHatDomain, topHatId, address(0), address(0), "", "");
        assertEq(hats.linkedTreeRequests(secondTopHatDomain), 0);
        assertEq(hats.getHatLevel(secondTopHatId), 1);
    }

    function testLinkedTopHatWearerCannotRequestNewLink() public {
        // first link
        vm.prank(thirdWearer);
        hats.requestLinkTopHatToTree(secondTopHatDomain, secondHatId);
        vm.prank(topHatWearer);
        vm.expectEmit(true, true, true, true);
        emit TopHatLinked(secondTopHatDomain, secondHatId);
        hats.approveLinkTopHatToTree(secondTopHatDomain, secondHatId, address(0), address(0), "", "");
        assertFalse(hats.isTopHat(secondTopHatId));
        assertEq(hats.getHatLevel(secondTopHatId), 2);

        // attempt second link from wearer
        console2.log("attempting second link");
        vm.expectRevert(abi.encodeWithSelector(HatsErrors.NotAdmin.selector, thirdWearer, secondTopHatId));
        vm.prank(thirdWearer);
        hats.requestLinkTopHatToTree(secondTopHatDomain, topHatId);
    }

    function testPreventingCircularLinking() public {
        // request
        vm.prank(topHatWearer);
        hats.requestLinkTopHatToTree(topHatDomain, secondHatId);

        // try approving
        vm.prank(topHatWearer);
        vm.expectRevert(abi.encodeWithSelector(HatsErrors.CircularLinkage.selector));
        hats.approveLinkTopHatToTree(topHatDomain, secondHatId, address(0), address(0), "", "");

        // test a recursive call
        vm.prank(thirdWearer);
        hats.requestLinkTopHatToTree(secondTopHatDomain, secondHatId);
        vm.prank(topHatWearer);
        hats.approveLinkTopHatToTree(secondTopHatDomain, secondHatId, address(0), address(0), "", "");

        vm.prank(topHatWearer);
        hats.requestLinkTopHatToTree(topHatDomain, secondTopHatId);
        vm.prank(topHatWearer);
        vm.expectRevert(abi.encodeWithSelector(HatsErrors.CircularLinkage.selector));
        hats.approveLinkTopHatToTree(topHatDomain, secondTopHatId, address(0), address(0), "", "");
    }

    function testRelinkingCannotCreateCircularLink() public {
        // first link, under secondHat
        vm.prank(thirdWearer);
        hats.requestLinkTopHatToTree(secondTopHatDomain, secondHatId);
        vm.prank(topHatWearer);
        hats.approveLinkTopHatToTree(secondTopHatDomain, secondHatId, address(0), address(0), "", "");

        // second link, under first link
        uint256 thirdTopHatId = hats.mintTopHat(fourthWearer, "for linking", "http://www.tophat.com/");
        uint32 thirdTopHatDomain = hats.getTopHatDomain(thirdTopHatId);

        vm.prank(fourthWearer);
        hats.requestLinkTopHatToTree(thirdTopHatDomain, secondTopHatId);
        vm.prank(topHatWearer);
        hats.approveLinkTopHatToTree(thirdTopHatDomain, secondTopHatId, address(0), address(0), "", "");

        // try relink second tophat under third tophat
        vm.prank(topHatWearer);
        vm.expectRevert(abi.encodeWithSelector(HatsErrors.CircularLinkage.selector));
        hats.relinkTopHatWithinTree(secondTopHatDomain, thirdTopHatId, address(0), address(0), "", "");
    }

    function testCannotCrossTreeRelink() public {
        // create third tophat
        uint256 thirdTopHatId = hats.mintTopHat(fourthWearer, "invalid relink recipient", "http://www.tophat.com/");

        // link secondTopHat
        vm.prank(thirdWearer);
        hats.requestLinkTopHatToTree(secondTopHatDomain, secondHatId);
        vm.prank(secondWearer);
        hats.approveLinkTopHatToTree(secondTopHatDomain, secondHatId, address(0), address(0), "", "");

        // attempt link secondTopHat to third tophat (worn by fourthWearer)
        vm.prank(secondWearer);
        hats.requestLinkTopHatToTree(secondTopHatDomain, thirdTopHatId);
        vm.prank(fourthWearer);
        vm.expectRevert(abi.encodeWithSelector(HatsErrors.CrossTreeLinkage.selector));
        hats.approveLinkTopHatToTree(secondTopHatDomain, thirdTopHatId, address(0), address(0), "", "");
    }

    function testCannotApproveCrossTreeLink() public {
        // create third tophat
        uint256 thirdTopHatId = hats.mintTopHat(topHatWearer, "invalid relink recipient", "http://www.tophat.com/");

        // link secondTopHat
        vm.prank(thirdWearer);
        hats.requestLinkTopHatToTree(secondTopHatDomain, secondHatId);
        vm.prank(secondWearer);
        hats.approveLinkTopHatToTree(secondTopHatDomain, secondHatId, address(0), address(0), "", "");

        // attempt relink secondTopHat to third tophat (worn by topHatWearer)
        vm.prank(topHatWearer);
        vm.expectRevert(abi.encodeWithSelector(HatsErrors.CrossTreeLinkage.selector));
        hats.relinkTopHatWithinTree(secondTopHatDomain, thirdTopHatId, address(0), address(0), "", "");
    }

    function testTreeLinkingAndUnlinking() public {
        vm.expectRevert(abi.encodeWithSelector(HatsErrors.NotAdmin.selector, address(this), secondTopHatId));
        hats.requestLinkTopHatToTree(secondTopHatDomain, secondHatId);

        vm.prank(thirdWearer);
        hats.requestLinkTopHatToTree(secondTopHatDomain, secondHatId);
        vm.prank(topHatWearer);
        vm.expectEmit(true, true, true, true);
        emit TopHatLinked(secondTopHatDomain, secondHatId);
        hats.approveLinkTopHatToTree(secondTopHatDomain, secondHatId, address(0), address(0), "", "");
        assertFalse(hats.isTopHat(secondTopHatId));
        assertEq(hats.getHatLevel(secondTopHatId), 2);
        assertEq(hats.linkedTreeRequests(secondTopHatDomain), 0);

        vm.expectRevert(abi.encodeWithSelector(HatsErrors.NotAdmin.selector, address(this), secondTopHatId));
        hats.unlinkTopHatFromTree(secondTopHatDomain);

        vm.prank(secondWearer);
        vm.expectEmit(true, true, true, true);
        emit TopHatLinked(secondTopHatDomain, 0);
        hats.unlinkTopHatFromTree(secondTopHatDomain);
        assertEq(hats.isTopHat(secondTopHatId), true);
    }

    function testUnlinkedHatCannotBeLinkedAgainWithoutPermission() public {
        // first link of tophat to tree A
        vm.prank(thirdWearer);
        hats.requestLinkTopHatToTree(secondTopHatDomain, secondHatId);
        vm.prank(topHatWearer);
        hats.approveLinkTopHatToTree(secondTopHatDomain, secondHatId, address(0), address(0), "", "");

        // tophat wearer creates a new tree B
        vm.startPrank(topHatWearer);
        uint256 treeB = hats.mintTopHat(topHatWearer, "for rugging", "http://www.tophat.com/");

        // tree A requests new link to a different tree B
        // this is possible because tree A is an admin for the tophat
        hats.requestLinkTopHatToTree(secondTopHatDomain, treeB);

        // tree A unlinks the tophat
        hats.unlinkTopHatFromTree(secondTopHatDomain);

        // admin B should not be able to rug the tree by approving the link without the tree's permission
        vm.expectRevert(HatsErrors.LinkageNotRequested.selector);
        hats.approveLinkTopHatToTree(secondTopHatDomain, treeB, address(0), address(0), "", "");

        assertTrue(hats.isAdminOfHat(thirdWearer, secondTopHatId));
    }

    function testCanChangeModulesAndMetadataWhenApprovingOrRelinking() public {
        // request
        vm.prank(thirdWearer);
        hats.requestLinkTopHatToTree(secondTopHatDomain, secondHatId);

        // approve with updated modules and metadata
        vm.prank(topHatWearer);
        hats.approveLinkTopHatToTree(secondTopHatDomain, secondHatId, _eligibility, _toggle, "details", "image");
        (string memory details,,, address eligibility, address toggle, string memory image,,,) =
            hats.viewHat(secondTopHatId);
        assertEq(details, "details");
        assertEq(image, "image");
        assertEq(eligibility, _eligibility);
        assertEq(toggle, _toggle);

        // relink with updated modules and metadata
        vm.prank(topHatWearer);
        hats.relinkTopHatWithinTree(secondTopHatDomain, secondHatId, address(100), address(101), "details2", "image2");
        (details,,, eligibility, toggle, image,,,) = hats.viewHat(secondTopHatId);
        assertEq(details, "details2");
        assertEq(image, "image2");
        assertEq(eligibility, address(100));
        assertEq(toggle, address(101));

        // check that linked top hat can be toggled off
        vm.mockCall(address(101), abi.encodeWithSignature("getHatStatus(uint256)", secondTopHatId), abi.encode(false));
        (,,,,,,,, bool status) = hats.viewHat(secondTopHatId);
        assertFalse(status);

        // modules values reset on unlink
        vm.prank(topHatWearer);
        hats.unlinkTopHatFromTree(secondTopHatDomain);
        (,,, eligibility, toggle,,,,) = hats.viewHat(secondTopHatId);
        assertEq(eligibility, address(0));
        assertEq(toggle, address(0));
    }
}

contract MalformedInputsTests is TestSetup2 {
    string internal constant longString =
        "this is a super long string that hopefully is longer than 32 bytes. What say we make this especially loooooooooong?";
    address internal constant badAddress = address(0xbadadd55e);
    uint256 internal constant badUint = 2;

    function testCatchMalformedEligibilityData_isEligible() public {
        // mock malformed return data from eligibility
        vm.mockCall(
            address(_eligibility),
            abi.encodeWithSignature("getWearerStatus(address,uint256)", secondWearer, secondHatId),
            abi.encode(
                longString, // malformed; should be a bool
                true
            )
        );
        hats.isEligible(secondWearer, secondHatId);

        vm.mockCall(
            address(_eligibility),
            abi.encodeWithSignature("getWearerStatus(address,uint256)", secondWearer, secondHatId),
            abi.encode(
                badUint, // malformed; should be a bool
                true
            )
        );
        hats.isEligible(secondWearer, secondHatId);

        vm.mockCall(
            address(_eligibility),
            abi.encodeWithSignature("getWearerStatus(address,uint256)", secondWearer, secondHatId),
            abi.encode(
                badAddress, // malformed; should be a bool
                true
            )
        );
        hats.isEligible(secondWearer, secondHatId);
    }

    function testCatchMalformedEligibilityData_isInGoodStanding() public {
        // mock malformed return data from eligibility
        vm.mockCall(
            address(_eligibility),
            abi.encodeWithSignature("getWearerStatus(address,uint256)", secondWearer, secondHatId),
            abi.encode(
                longString, // malformed; should be a bool
                true
            )
        );
        hats.isInGoodStanding(secondWearer, secondHatId);

        vm.mockCall(
            address(_eligibility),
            abi.encodeWithSignature("getWearerStatus(address,uint256)", secondWearer, secondHatId),
            abi.encode(
                badUint, // malformed; should be a bool
                true
            )
        );
        hats.isInGoodStanding(secondWearer, secondHatId);

        vm.mockCall(
            address(_eligibility),
            abi.encodeWithSignature("getWearerStatus(address,uint256)", secondWearer, secondHatId),
            abi.encode(
                badAddress, // malformed; should be a bool
                true
            )
        );
        hats.isInGoodStanding(secondWearer, secondHatId);
    }

    function testCatchMalformedEligibilityData_checkHatWearerStatus() public {
        // mock malformed return data from eligibility
        vm.mockCall(
            address(_eligibility),
            abi.encodeWithSignature("getWearerStatus(address,uint256)", secondWearer, secondHatId),
            abi.encode(
                longString, // malformed; should be a bool
                true
            )
        );
        vm.expectRevert(HatsErrors.NotHatsEligibility.selector);
        hats.checkHatWearerStatus(secondHatId, secondWearer);

        vm.mockCall(
            address(_eligibility),
            abi.encodeWithSignature("getWearerStatus(address,uint256)", secondWearer, secondHatId),
            abi.encode(
                badUint, // malformed; should be a bool
                true
            )
        );
        vm.expectRevert(HatsErrors.NotHatsEligibility.selector);
        hats.checkHatWearerStatus(secondHatId, secondWearer);

        vm.mockCall(
            address(_eligibility),
            abi.encodeWithSignature("getWearerStatus(address,uint256)", secondWearer, secondHatId),
            abi.encode(
                badAddress, // malformed; should be a bool
                true
            )
        );
        vm.expectRevert(HatsErrors.NotHatsEligibility.selector);
        hats.checkHatWearerStatus(secondHatId, secondWearer);
    }

    function testCatchMalformedToggleData_isWearerOfHat() public {
        // mock malformed return data as a string
        vm.mockCall(
            address(_toggle),
            abi.encodeWithSignature("getHatStatus(uint256)", secondHatId),
            abi.encode(
                longString // malformed; should be a bool
            )
        );
        assertTrue(hats.isWearerOfHat(secondWearer, secondHatId));

        // mock malformed return data as a uint
        vm.mockCall(
            address(_toggle),
            abi.encodeWithSignature("getHatStatus(uint256)", secondHatId),
            abi.encode(
                badUint // malformed; should be a bool
            )
        );
        assertTrue(hats.isWearerOfHat(secondWearer, secondHatId));

        // mock malformed return data as an address
        vm.mockCall(
            address(_toggle),
            abi.encodeWithSignature("getHatStatus(uint256)", secondHatId),
            abi.encode(
                badAddress // malformed; should be a bool
            )
        );
        assertTrue(hats.isWearerOfHat(secondWearer, secondHatId));
    }

    function testCatchMalformedToggleData_checkHatStatus() public {
        // mock malformed return data as a string
        vm.mockCall(
            address(_toggle),
            abi.encodeWithSignature("getHatStatus(uint256)", secondHatId),
            abi.encode(
                longString // malformed; should be a bool
            )
        );
        vm.expectRevert(HatsErrors.NotHatsToggle.selector);
        hats.checkHatStatus(secondHatId);

        // mock malformed return data as a uint
        vm.mockCall(
            address(_toggle),
            abi.encodeWithSignature("getHatStatus(uint256)", secondHatId),
            abi.encode(
                badUint // malformed; should be a bool
            )
        );
        vm.expectRevert(HatsErrors.NotHatsToggle.selector);
        hats.checkHatStatus(secondHatId);

        // mock malformed return data as an address
        vm.mockCall(
            address(_toggle),
            abi.encodeWithSignature("getHatStatus(uint256)", secondHatId),
            abi.encode(
                badAddress // malformed; should be a bool
            )
        );
        vm.expectRevert(HatsErrors.NotHatsToggle.selector);
        hats.checkHatStatus(secondHatId);
    }
}<|MERGE_RESOLUTION|>--- conflicted
+++ resolved
@@ -1487,7 +1487,6 @@
         vm.prank(topHatWearer);
         hats.changeHatToggle(secondHatId, address(0));
     }
-<<<<<<< HEAD
 
     function testMechanisticToggleOutputSavedWhenChangingToHumanisticToggle() public {
         // mock a getHatStatus call to return false (inactive) for secondHatId
@@ -1517,8 +1516,6 @@
         vm.expectRevert(HatsErrors.StringTooLong.selector);
         hats.changeHatImageURI(secondHatId, long7050);
     }
-=======
->>>>>>> 9d6e7d41
 }
 
 contract OverridesHatTests is TestSetup2 {
@@ -1534,15 +1531,6 @@
     function testCreateUri() public view {
         string memory jsonUri = hats.uri(secondHatId);
         console2.log("encoded URI", jsonUri);
-    }
-
-    function testSupportsInterface() public {
-        bytes4 ERC165 = 0x01ffc9a7;
-        bytes4 ERC1155Metadata = 0x0e89341c;
-        bytes4 ERC1155Standard = 0xd9b67a26;
-        assertTrue(hats.supportsInterface(ERC165));
-        assertTrue(hats.supportsInterface(ERC1155Metadata));
-        assertFalse(hats.supportsInterface(ERC1155Standard));
     }
 
     function testCreateUriForTopHat() public view {
